/*********************************************************************
 * Software License Agreement (BSD License)
 *
 *  Copyright (c) 2015, University of Colorado, Boulder
 *  All rights reserved.
 *
 *  Redistribution and use in source and binary forms, with or without
 *  modification, are permitted provided that the following conditions
 *  are met:
 *
 *   * Redistributions of source code must retain the above copyright
 *     notice, this list of conditions and the following disclaimer.
 *   * Redistributions in binary form must reproduce the above
 *     copyright notice, this list of conditions and the following
 *     disclaimer in the documentation and/or other materials provided
 *     with the distribution.
 *   * Neither the name of the Univ of CO, Boulder nor the names of its
 *     contributors may be used to endorse or promote products derived
 *     from this software without specific prior written permission.
 *
 *  THIS SOFTWARE IS PROVIDED BY THE COPYRIGHT HOLDERS AND CONTRIBUTORS
 *  "AS IS" AND ANY EXPRESS OR IMPLIED WARRANTIES, INCLUDING, BUT NOT
 *  LIMITED TO, THE IMPLIED WARRANTIES OF MERCHANTABILITY AND FITNESS
 *  FOR A PARTICULAR PURPOSE ARE DISCLAIMED. IN NO EVENT SHALL THE
 *  COPYRIGHT OWNER OR CONTRIBUTORS BE LIABLE FOR ANY DIRECT, INDIRECT,
 *  INCIDENTAL, SPECIAL, EXEMPLARY, OR CONSEQUENTIAL DAMAGES (INCLUDING,
 *  BUT NOT LIMITED TO, PROCUREMENT OF SUBSTITUTE GOODS OR SERVICES;
 *  LOSS OF USE, DATA, OR PROFITS; OR BUSINESS INTERRUPTION) HOWEVER
 *  CAUSED AND ON ANY THEORY OF LIABILITY, WHETHER IN CONTRACT, STRICT
 *  LIABILITY, OR TORT (INCLUDING NEGLIGENCE OR OTHERWISE) ARISING IN
 *  ANY WAY OUT OF THE USE OF THIS SOFTWARE, EVEN IF ADVISED OF THE
 *  POSSIBILITY OF SUCH DAMAGE.
 *********************************************************************/

/* Author: Dave Coleman <dave@dav.ee>, Andy McEvoy
   Desc:   Generates geometric grasps for cuboids and blocks, not using physics or contact wrenches
*/

#include <moveit_grasps/grasp_generator.h>

#include <rviz_visual_tools/ros_param_utilities.h>

namespace moveit_grasps
{

// Constructor
GraspGenerator::GraspGenerator(moveit_visual_tools::MoveItVisualToolsPtr visual_tools, bool verbose)
  : visual_tools_(visual_tools)
  , verbose_(verbose)
  , nh_("~/moveit_grasps/generator")
{
  // Load visulization settings
  const std::string parent_name = "grasps"; // for namespacing logging messages
  rviz_visual_tools::getBoolParameter(parent_name, nh_, "verbose", verbose_);

  rviz_visual_tools::getBoolParameter(parent_name, nh_, "show_grasp_arrows", show_grasp_arrows_);
  rviz_visual_tools::getDoubleParameter(parent_name, nh_, "show_grasp_arrows_speed", show_grasp_arrows_speed_);

  rviz_visual_tools::getBoolParameter(parent_name, nh_, "show_prefiltered_grasps", show_prefiltered_grasps_);
  rviz_visual_tools::getDoubleParameter(parent_name, nh_, "show_prefiltered_grasps_speed", show_prefiltered_grasps_speed_);

  ROS_INFO_STREAM_NAMED("grasps","GraspGenerator Ready.");

  // Set ideal grasp pose (currently only uses orientation of pose)
  ideal_grasp_pose_ = Eigen::Affine3d::Identity();
  ideal_grasp_pose_ = ideal_grasp_pose_ * 
    Eigen::AngleAxisd(M_PI / 2.0, Eigen::Vector3d::UnitZ()) * 
    Eigen::AngleAxisd(-M_PI / 2.0, Eigen::Vector3d::UnitX());
  ideal_grasp_pose_.translation() = Eigen::Vector3d(0, 0, 2.0);

  visual_tools_->publishAxisLabeled(ideal_grasp_pose_, "IDEAL_GRASP_POSE");
}

bool GraspGenerator::generateCuboidAxisGrasps(const Eigen::Affine3d& cuboid_pose,
                                              double depth, double width, double height, 
                                              grasp_axis_t axis, const moveit_grasps::GraspDataPtr grasp_data,
                                              std::vector<GraspCandidatePtr>& grasp_candidates, bool only_edge_grasps)
{
  double finger_depth = grasp_data->finger_to_palm_depth_ - grasp_data->grasp_min_depth_;
  double length_along_a, length_along_b, length_along_c;
  double delta_a, delta_b, delta_f;
  double alpha_x, alpha_y, alpha_z;
  double object_width;
  std::vector<Eigen::Affine3d> grasp_poses;

  Eigen::Affine3d grasp_pose = cuboid_pose;
  Eigen::Vector3d a_dir, b_dir, c_dir;
  
  switch(axis)
  {
    case X_AXIS:
      length_along_a = width;
      length_along_b = height;
      length_along_c = depth;
      a_dir = grasp_pose.rotation() * Eigen::Vector3d::UnitY();
      b_dir = grasp_pose.rotation() * Eigen::Vector3d::UnitZ();
      c_dir = grasp_pose.rotation() * Eigen::Vector3d::UnitX();
      alpha_x = -M_PI / 2.0;
      alpha_y = 0;
      alpha_z = -M_PI / 2.0;
      object_width = depth;
      break;
    case Y_AXIS:
      length_along_a = depth;
      length_along_b = height;      
      length_along_c = width;
      a_dir = grasp_pose.rotation() * Eigen::Vector3d::UnitX();
      b_dir = grasp_pose.rotation() * Eigen::Vector3d::UnitZ();
      c_dir = grasp_pose.rotation() * Eigen::Vector3d::UnitY();
      alpha_x = 0;
      alpha_y = M_PI / 2.0;
      alpha_z = M_PI;
      object_width = width;
      break;
    case Z_AXIS:
      length_along_a = depth;
      length_along_b = width;
      length_along_c = height;
      a_dir = grasp_pose.rotation() * Eigen::Vector3d::UnitX();
      b_dir = grasp_pose.rotation() * Eigen::Vector3d::UnitY();
      c_dir = grasp_pose.rotation() * Eigen::Vector3d::UnitZ();
      alpha_x = M_PI / 2.0;
      alpha_y = M_PI / 2.0;
      alpha_z = 0;
      object_width = height;
      break;
    default:
      ROS_WARN_STREAM_NAMED("cuboid_axis_grasps","axis not defined properly");
      break;
  }

  double rotation_angles[3];
  rotation_angles[0] = alpha_x;
  rotation_angles[1] = alpha_y;
  rotation_angles[2] = alpha_z;

  a_dir = a_dir.normalized();
  b_dir = b_dir.normalized();
  c_dir = c_dir.normalized();

  /***** Add grasps at corners, grasps are centroid aligned *****/
  double offset = 0.001; // back the palm off of the object slightly
  Eigen::Vector3d corner_translation_a;
  Eigen::Vector3d corner_translation_b;
  double angle_res = grasp_data->angle_resolution_ * M_PI / 180.0;
  std::size_t num_radial_grasps = ceil( ( M_PI / 2.0 ) / angle_res  );  
  Eigen::Vector3d translation;

  if (only_edge_grasps == false)
  {
    ROS_DEBUG_STREAM_NAMED("cuboid_axis_grasps","adding corner grasps...");
    corner_translation_a = 0.5 * (length_along_a + offset) * a_dir;
    corner_translation_b = 0.5 * (length_along_b + offset) * b_dir;


    if (num_radial_grasps <=0)
      num_radial_grasps = 1;

    // move to corner 0.5 * ( -a, -b)
    translation = -corner_translation_a - corner_translation_b;
    addCornerGraspsHelper(cuboid_pose, rotation_angles, translation, 0.0, num_radial_grasps, grasp_poses);

    // move to corner 0.5 * ( -a, +b)
    translation = -corner_translation_a + corner_translation_b;
    addCornerGraspsHelper(cuboid_pose, rotation_angles, translation, -M_PI / 2.0, num_radial_grasps, grasp_poses);

    // move to corner 0.5 * ( +a, +b)
    translation = corner_translation_a + corner_translation_b;
    addCornerGraspsHelper(cuboid_pose, rotation_angles, translation, M_PI, num_radial_grasps, grasp_poses);

    // move to corner 0.5 * ( +a, -b)
    translation = corner_translation_a - corner_translation_b;
    addCornerGraspsHelper(cuboid_pose, rotation_angles, translation, M_PI / 2.0, num_radial_grasps, grasp_poses);
  }
  std::size_t num_corner_grasps = grasp_poses.size();

  /***** Create grasps along faces of cuboid, grasps are axis aligned *****/
  std::size_t num_grasps_along_a;
  std::size_t num_grasps_along_b;
  double rotation;
  Eigen::Vector3d a_translation;
  Eigen::Vector3d b_translation;
  Eigen::Vector3d delta;

  // get exact deltas for sides from desired delta
  num_grasps_along_a = floor( (length_along_a - grasp_data->gripper_finger_width_) / grasp_data->grasp_resolution_ ) + 1;
  num_grasps_along_b = floor( (length_along_b - grasp_data->gripper_finger_width_) / grasp_data->grasp_resolution_ ) + 1; 
  
  // if the gripper fingers are wider than the object we're trying to grasp, try with gripper aligned with top/center/bottom of object
  // note that current implementation limits objects that are the same size as the gripper_finger_width to 1 grasp
  if (num_grasps_along_a <= 0)
  {
    delta_a = length_along_a - grasp_data->gripper_finger_width_ / 2.0;
    num_grasps_along_a = 3;
  }
  if (num_grasps_along_b <= 0)
  {
    delta_b = length_along_b - grasp_data->gripper_finger_width_ / 2.0;
    num_grasps_along_b = 3;
  }
  
  if (num_grasps_along_a == 1)
    delta_a = 0;
  else
    delta_a = (length_along_a - grasp_data->gripper_finger_width_) / (double)(num_grasps_along_a - 1);
  
  if (num_grasps_along_b == 1)
    delta_b = 0;
  else
    delta_b = (length_along_b - grasp_data->gripper_finger_width_) / (double)(num_grasps_along_b - 1);
  
    // ROS_DEBUG_STREAM_NAMED("cuboid_axis_grasps","delta_a : delta_b = " << delta_a << " : " << delta_b);
    // ROS_DEBUG_STREAM_NAMED("cuboid_axis_grasps","num_grasps_along_a : num_grasps_along_b  = " << num_grasps_along_a << " : " << 
    //                        num_grasps_along_b);
  if (only_edge_grasps == false)
  {
    ROS_DEBUG_STREAM_NAMED("cuboid_axis_grasps","adding face grasps...");
    
    a_translation = -(0.5 * (length_along_a + offset) * a_dir) -
      0.5 * (length_along_b - grasp_data->gripper_finger_width_) * b_dir - delta_b * b_dir;
    b_translation = -0.5 * (length_along_a - grasp_data->gripper_finger_width_) * a_dir - 
      delta_a * a_dir - (0.5 * (length_along_b + offset) * b_dir);
      
    // grasps along -a_dir face
    delta = delta_b * b_dir;
    rotation = 0.0;
    addFaceGraspsHelper(cuboid_pose, rotation_angles, a_translation, delta, rotation, num_grasps_along_b, grasp_poses);

    // grasps along +b_dir face
    rotation = -M_PI / 2.0;
    delta = -delta_a * a_dir;
    addFaceGraspsHelper(cuboid_pose, rotation_angles, -b_translation, delta, rotation, num_grasps_along_b, grasp_poses);  

    // grasps along +a_dir face
    rotation = M_PI;
    delta = -delta_b * b_dir;
    addFaceGraspsHelper(cuboid_pose, rotation_angles, -a_translation, delta, rotation, num_grasps_along_b, grasp_poses);  

    // grasps along -b_dir face
    rotation = M_PI / 2.0;
    delta = delta_a * a_dir;
    addFaceGraspsHelper(cuboid_pose, rotation_angles, b_translation, delta, rotation, num_grasps_along_b, grasp_poses);  
  }

  /***** add grasps at variable angles *****/
  ROS_DEBUG_STREAM_NAMED("cuboid_axis_grasps","adding variable angle grasps...");
  Eigen::Affine3d base_pose;
  std::size_t num_grasps = grasp_poses.size();
  if (only_edge_grasps == false)
  {
    for (std::size_t i = num_corner_grasps; i < num_grasps; i++) // corner grasps at zero depth don't need variable angles
    {
      base_pose = grasp_poses[i];

      grasp_pose = base_pose * Eigen::AngleAxisd(angle_res, Eigen::Vector3d::UnitY());
      std::size_t max_iterations = M_PI / angle_res + 1;
      std::size_t iterations = 0;
      while (graspIntersectionHelper(cuboid_pose, depth, width, height, grasp_pose, grasp_data) )
      {
        grasp_poses.push_back(grasp_pose);
        //visual_tools_->publishZArrow(grasp_pose, rviz_visual_tools::BLUE, rviz_visual_tools::XSMALL, 0.02);
        grasp_pose *= Eigen::AngleAxisd(angle_res, Eigen::Vector3d::UnitY());    
        //ros::Duration(0.2).sleep();
        iterations++;
        if (iterations > max_iterations)
        {
          ROS_WARN_STREAM_NAMED("cuboid_axis_grasps","exceeded max iterations while creating variable angle grasps");
          break;
        }
      }
    
      iterations = 0;
      grasp_pose = base_pose * Eigen::AngleAxisd(-angle_res, Eigen::Vector3d::UnitY());  
      while (graspIntersectionHelper(cuboid_pose, depth, width, height, grasp_pose, grasp_data) )
      {
        grasp_poses.push_back(grasp_pose);
        //visual_tools_->publishZArrow(grasp_pose, rviz_visual_tools::CYAN, rviz_visual_tools::XSMALL, 0.02);
        grasp_pose *= Eigen::AngleAxisd(-angle_res, Eigen::Vector3d::UnitY());    
        //ros::Duration(0.2).sleep();
        iterations++;
        if (iterations > max_iterations)
        {
          ROS_WARN_STREAM_NAMED("cuboid_axis_grasps","exceeded max iterations while creating variable angle grasps");
          break;
        }
      }
    }
  }

  /***** Add grasps along edges *****/
  // move grasp pose to edge of cuboid
  double a_sign = 1.0; 
  double b_sign = 1.0;
  double a_rot_sign = 1.0;
  double b_rot_sign = 1.0;

  if (axis == Y_AXIS)
  {
    a_sign = -1.0;
    b_rot_sign = -1.0;
  }

  if (axis == Z_AXIS)
  {
    a_sign = -1.0;
    b_sign = -1.0;
    a_rot_sign = -1.0;
    b_rot_sign = -1.0;
  }

  a_translation = -0.5 * (length_along_a + offset) * a_dir -
    0.5 * (length_along_b - grasp_data->gripper_finger_width_) * b_dir - delta_b * b_dir -
    0.5 * (length_along_c + offset) * c_dir * a_sign;
  b_translation = -0.5 * (length_along_a - grasp_data->gripper_finger_width_) * a_dir - 
    delta_a * a_dir - (0.5 * (length_along_b + offset) * b_dir) - 
    0.5 * (length_along_c + offset) * c_dir * b_sign;

  // grasps along -a_dir face
  delta = delta_b * b_dir;
  rotation = 0.0;
  addEdgeGraspsHelper(cuboid_pose, rotation_angles, a_translation, delta, rotation, 
                      num_grasps_along_b, grasp_poses, -M_PI / 4.0 * a_rot_sign);

  // grasps along +b_dir face
  rotation = -M_PI / 2.0;
  delta = -delta_a * a_dir;
  addEdgeGraspsHelper(cuboid_pose, rotation_angles, -b_translation, delta, rotation, 
                      num_grasps_along_b, grasp_poses, M_PI / 4.0 * b_rot_sign);  

  // grasps along +a_dir face
  rotation = M_PI;
  delta = -delta_b * b_dir;
  addEdgeGraspsHelper(cuboid_pose, rotation_angles, -a_translation, delta, rotation, 
                      num_grasps_along_b, grasp_poses, M_PI / 4.0 * a_rot_sign);  

  // grasps along -b_dir face
  rotation = M_PI / 2.0;
  delta = delta_a * a_dir;
  addEdgeGraspsHelper(cuboid_pose, rotation_angles, b_translation, delta, rotation, 
                      num_grasps_along_b, grasp_poses, -M_PI / 4.0 * b_rot_sign);    

  /***** Add grasps at variable depths *****/
  ROS_DEBUG_STREAM_NAMED("cuboid_axis_grasps","adding depth grasps...");
  std::size_t num_depth_grasps = ceil( finger_depth / grasp_data->grasp_depth_resolution_ );
  if (num_depth_grasps <= 0)
    num_depth_grasps = 1;
  delta_f = finger_depth / (double)(num_depth_grasps);

  num_grasps = grasp_poses.size();
  Eigen::Vector3d grasp_dir;
  Eigen::Affine3d depth_pose;

  for (std::size_t i = 0; i < num_grasps; i++)
  {
    grasp_dir = grasp_poses[i].rotation() * Eigen::Vector3d::UnitZ();
    depth_pose = grasp_poses[i];
    for (std::size_t j = 0; j < num_depth_grasps; j++)
    {
      depth_pose.translation() -= delta_f * grasp_dir;
      grasp_poses.push_back(depth_pose);
    }
  }
  
  /***** add grasps in both directions *****/
  ROS_DEBUG_STREAM_NAMED("cuboid_axis_grasps","adding bi-directional grasps...");
  num_grasps = grasp_poses.size();
  for (std::size_t i = 0; i < num_grasps; i++)
  {
    grasp_pose = grasp_poses[i];
    grasp_pose *= Eigen::AngleAxisd(M_PI, Eigen::Vector3d::UnitZ());
    grasp_poses.push_back(grasp_pose);
  }

  /***** compute min/max distance to object *****/
  ROS_DEBUG_STREAM_NAMED("cuboid_axis_grasps","computing min/max grasp distance...");
  num_grasps = grasp_poses.size();
  min_grasp_distance_ = std::numeric_limits<double>::max();
  max_grasp_distance_ = std::numeric_limits<double>::min();
  double grasp_distance;

  for (std::size_t i = 0; i < num_grasps; i++)
  {
    grasp_pose = grasp_poses[i];
    grasp_distance = ( grasp_pose.translation() - cuboid_pose.translation() ).norm();
    if (grasp_distance > max_grasp_distance_)
      max_grasp_distance_ = grasp_distance;
    
    if (grasp_distance < min_grasp_distance_)
      min_grasp_distance_ = grasp_distance;
  }

  // get translation from an ideal pose to the eef pose
  double eef_distance = (grasp_data->grasp_pose_to_eef_pose_.translation()).norm();
  min_grasp_distance_ += eef_distance;
  max_grasp_distance_ += eef_distance;

  ROS_DEBUG_STREAM_NAMED("grasp_generator.add","min/max distance = " << min_grasp_distance_ << ", " << max_grasp_distance_);

  /***** add all poses as possible grasps *****/
  std::size_t num_grasps_added = 0;

  for (std::size_t i = 0; i < grasp_poses.size(); i++)
  {
    if (!addGrasp(grasp_poses[i], grasp_data, grasp_candidates, cuboid_pose, object_width))
    {
      ROS_DEBUG_STREAM_NAMED("grasp_generator.add","Unable to add grasp");
    }
    else
      num_grasps_added++;
  }
  ROS_INFO_STREAM_NAMED("grasp_generator.add","\033[1;36madded " << num_grasps_added << " of " << grasp_poses.size() << " grasp poses created\033[0m");
  return true;
}

std::size_t GraspGenerator::addFaceGraspsHelper(Eigen::Affine3d pose, double rotation_angles[3], Eigen::Vector3d translation,
                                                Eigen::Vector3d delta, double alignment_rotation, std::size_t num_grasps, 
                                                std::vector<Eigen::Affine3d>& grasp_poses)
{
  std::size_t num_grasps_added = 0;
  ROS_DEBUG_STREAM_NAMED("cuboid_axis_grasps.helper","delta = \n" << delta);
  ROS_DEBUG_STREAM_NAMED("cuboid_axis_grasps.helper","num_grasps = " << num_grasps);

  Eigen::Affine3d grasp_pose = pose; 
  grasp_pose *= Eigen::AngleAxisd(rotation_angles[0], Eigen::Vector3d::UnitX()) * 
    Eigen::AngleAxisd(rotation_angles[1], Eigen::Vector3d::UnitY()) * 
    Eigen::AngleAxisd(rotation_angles[2], Eigen::Vector3d::UnitZ());
  grasp_pose *= Eigen::AngleAxisd(alignment_rotation, Eigen::Vector3d::UnitY()); 
  grasp_pose.translation() += translation;

  for (std::size_t i = 0; i < num_grasps; i++)
  {
    grasp_pose.translation() += delta;
    grasp_poses.push_back(grasp_pose);
    num_grasps_added++;
  }
  ROS_DEBUG_STREAM_NAMED("cuboid_axis_grasps.helper","num_grasps_added : grasp_poses.size() = " 
                         << num_grasps_added << " : " << grasp_poses.size());
  return true;
}

std::size_t GraspGenerator::addEdgeGraspsHelper(Eigen::Affine3d pose, double rotation_angles[3], Eigen::Vector3d translation,
                                                Eigen::Vector3d delta, double alignment_rotation, std::size_t num_grasps, 
                                                std::vector<Eigen::Affine3d>& grasp_poses, double corner_rotation)
{
  std::size_t num_grasps_added = 0;
  ROS_DEBUG_STREAM_NAMED("cuboid_axis_grasps.helper","delta = \n" << delta);
  ROS_DEBUG_STREAM_NAMED("cuboid_axis_grasps.helper","num_grasps = " << num_grasps);

  Eigen::Affine3d grasp_pose = pose; 
  grasp_pose *= Eigen::AngleAxisd(rotation_angles[0], Eigen::Vector3d::UnitX()) * 
    Eigen::AngleAxisd(rotation_angles[1], Eigen::Vector3d::UnitY()) * 
    Eigen::AngleAxisd(rotation_angles[2], Eigen::Vector3d::UnitZ());
  grasp_pose *= Eigen::AngleAxisd(alignment_rotation, Eigen::Vector3d::UnitY()); 

  // rotate towards cuboid
  grasp_pose *= Eigen::AngleAxisd(corner_rotation, Eigen::Vector3d::UnitX());
  grasp_pose.translation() += translation;

  for (std::size_t i = 0; i < num_grasps; i++)
  {
    grasp_pose.translation() += delta;
    grasp_poses.push_back(grasp_pose);
    num_grasps_added++;
  }
  ROS_DEBUG_STREAM_NAMED("cuboid_axis_grasps.helper","num_grasps_added : grasp_poses.size() = " 
                         << num_grasps_added << " : " << grasp_poses.size());
  return true;
}

std::size_t GraspGenerator::addCornerGraspsHelper(Eigen::Affine3d pose, double rotation_angles[3], Eigen::Vector3d translation, 
                                                  double corner_rotation, std::size_t num_radial_grasps, 
                                                  std::vector<Eigen::Affine3d>& grasp_poses)
{
  std::size_t num_grasps_added = 0;
  double delta_angle = ( M_PI / 2.0 ) / (double)(num_radial_grasps + 1);
  ROS_DEBUG_STREAM_NAMED("cuboid_axis_grasps.helper","delta_angle = " << delta_angle);
  ROS_DEBUG_STREAM_NAMED("cuboid_axis_grasps.helper","num_radial_grasps = " << num_radial_grasps);

  // rotate & translate pose to be aligned with edge of cuboid
  Eigen::Affine3d grasp_pose = pose;
  grasp_pose *= Eigen::AngleAxisd(rotation_angles[0], Eigen::Vector3d::UnitX()) * 
    Eigen::AngleAxisd(rotation_angles[1], Eigen::Vector3d::UnitY()) * 
    Eigen::AngleAxisd(rotation_angles[2], Eigen::Vector3d::UnitZ());
  grasp_pose *= Eigen::AngleAxisd(corner_rotation, Eigen::Vector3d::UnitY());
  grasp_pose.translation() += translation;

  for (std::size_t i = 0; i < num_radial_grasps; i++)
  {
    //Eigen::Vector3d grasp_dir = grasp_pose.rotation() * Eigen::Vector3d::UnitZ();
    //Eigen::Affine3d radial_pose = grasp_pose;
    grasp_pose *= Eigen::AngleAxisd(delta_angle, Eigen::Vector3d::UnitY());
    grasp_poses.push_back(grasp_pose);
    num_grasps_added++;
  }
  ROS_DEBUG_STREAM_NAMED("cuboid_axis_grasps.helper","num_grasps_added : grasp_poses.size() = " 
                         << num_grasps_added << " : " << grasp_poses.size());
  return num_grasps_added;
}

bool GraspGenerator::graspIntersectionHelper(Eigen::Affine3d cuboid_pose, double depth, double width, double height,
                                             Eigen::Affine3d grasp_pose, const GraspDataPtr grasp_data)
{
  // TODO: remove vizualization commented lines after further testing
  
  // get line segment from grasp point to fingertip
  Eigen::Vector3d point_a = grasp_pose.translation();
  Eigen::Vector3d point_b = point_a + grasp_pose.rotation() * Eigen::Vector3d::UnitZ() * grasp_data->finger_to_palm_depth_;

  // translate points into cuboid coordinate system 
  point_a = cuboid_pose.inverse() * point_a; // T_cuboid-world * p_world = p_cuboid
  point_b = cuboid_pose.inverse() * point_b;

  // if (verbose_)
  // {
  //   visual_tools_->publishCuboid(visual_tools_->convertPose(Eigen::Affine3d::Identity()), depth, width, height, rviz_visual_tools::TRANSLUCENT);
  //   visual_tools_->publishAxis(Eigen::Affine3d::Identity());
  //   visual_tools_->publishSphere(point_a, rviz_visual_tools::WHITE, 0.005);
  //   visual_tools_->publishSphere(point_b, rviz_visual_tools::GREY, 0.005);
  //   visual_tools_->publishLine(point_a, point_b, rviz_visual_tools::BLUE, rviz_visual_tools::XSMALL);
  // }


  double t, u, v;
  Eigen::Vector3d intersection;
  // check if line segment intersects XY faces of cuboid (z = +/- height/2)
  t = ( height / 2.0 - point_a[2] ) / ( point_b[2] - point_a[2] ); // parameterization of line segment in 3d
  if ( intersectionHelper(t, point_a[0], point_a[1], point_b[0], point_b[1], depth, width, u, v) )
  {
    // if (verbose_)
    // {
    //   intersection[0]= u;
    //   intersection[1]= v;
    //   intersection[2]= height / 2.0;
    //   visual_tools_->publishSphere(intersection, rviz_visual_tools::BLUE, 0.005);
    // }
    return true;
  }

  t = ( -height / 2.0 - point_a[2] ) / ( point_b[2] - point_a[2] );
  if ( intersectionHelper(t, point_a[0], point_a[1], point_b[0], point_b[1], depth, width, u, v) )
  {
    // if (verbose_)
    // {
    //   intersection[0]= u;
    //   intersection[1]= v;
    //   intersection[2]= -height / 2.0;
    //   visual_tools_->publishSphere(intersection, rviz_visual_tools::CYAN, 0.005);
    // }
    return true;
  }

  // check if line segment intersects XZ faces of cuboid (y = +/- width/2)
  t = ( width / 2.0 - point_a[1] ) / ( point_b[1] - point_a[1] ); 
  if ( intersectionHelper(t, point_a[0], point_a[2], point_b[0], point_b[2], depth, height, u, v) )
  {
    // if (verbose_)
    // {
    //   intersection[0]= u;
    //   intersection[1]= width / 2.0;
    //   intersection[2]= v;
    //   visual_tools_->publishSphere(intersection, rviz_visual_tools::GREEN, 0.005);
    // }
    return true;
  }

  t = ( -width / 2.0 - point_a[1] ) / ( point_b[1] - point_a[1] );
  if ( intersectionHelper(t, point_a[0], point_a[2], point_b[0], point_b[2], depth, height, u, v) )
  {
    // if (verbose_)
    // {
    //   intersection[0]= u;
    //   intersection[1]= -width / 2.0;
    //   intersection[2]= v;
    //   visual_tools_->publishSphere(intersection, rviz_visual_tools::LIME_GREEN, 0.005);
    // }
    return true;
  }

  // check if line segment intersects YZ faces of cuboid (x = +/- depth/2)
  t = ( depth / 2.0 - point_a[0] ) / ( point_b[0] - point_a[0] ); 
  if ( intersectionHelper(t, point_a[1], point_a[2], point_b[1], point_b[2], width, height, u, v) )
  {
    // if (verbose_)
    // {
    //   intersection[0]= depth / 2.0;
    //   intersection[1]= u;
    //   intersection[2]= v;
    //   visual_tools_->publishSphere(intersection, rviz_visual_tools::RED, 0.005);
    // }
    return true;
  }

  t = ( -depth / 2.0 - point_a[0] ) / ( point_b[0] - point_a[0] ); 
  if ( intersectionHelper(t, point_a[1], point_a[2], point_b[1], point_b[2], width, height, u, v) )
  {
    // if (verbose_)
    // {
    //   intersection[0]= -depth / 2.0;
    //   intersection[1]= u;
    //   intersection[2]= v;
    //   visual_tools_->publishSphere(intersection, rviz_visual_tools::PINK, 0.005);
    // }
    return true;
  }

  // no intersection found
  return false;
}

bool GraspGenerator::intersectionHelper(double t, double u1, double v1, double u2, double v2, double a, double b, double& u, double& v)
{
  //double u, v;
  // plane must cross through our line segment
  if (t >= 0 && t <= 1)
  {
    u = u1 + t * (u2 - u1);
    v = v1 + t * (v2 - v1);
    
    if (u >= -a/2 && u <= a/2 && v >= -b/2 && v <= b/2)
      return true;
  }

  return false;
}

bool GraspGenerator::addGrasp(const Eigen::Affine3d& grasp_pose, const GraspDataPtr grasp_data,
                              std::vector<GraspCandidatePtr>& grasp_candidates, const Eigen::Affine3d& object_pose, 
                              double object_width)
{
  if (verbose_)
  {
    //visual_tools_->publishAxis(grasp_pose, 0.02, 0.002);
    visual_tools_->publishZArrow(grasp_pose, rviz_visual_tools::BLUE, rviz_visual_tools::XXSMALL, 0.01);
    ros::Duration(0.01).sleep();
  }

  // The new grasp
  moveit_msgs::Grasp new_grasp;

  // Approach and retreat
  // aligned with pose (aligned with grasp pose z-axis
  // TODO:: Currently the pre/post approach/retreat translations are not robot agnostic.
  // It currently being loaded with the assumption that z-axis is pointing away from object.

  // set pregrasp
  moveit_msgs::GripperTranslation pre_grasp_approach;
  new_grasp.pre_grasp_approach.direction.header.stamp = ros::Time::now();
  new_grasp.pre_grasp_approach.desired_distance = grasp_data->finger_to_palm_depth_ + grasp_data->approach_distance_desired_;
  new_grasp.pre_grasp_approach.min_distance = 0; // NOT IMPLEMENTED
  new_grasp.pre_grasp_approach.direction.header.frame_id = grasp_data->parent_link_->getName();
  new_grasp.pre_grasp_approach.direction.vector.x = 0;
  new_grasp.pre_grasp_approach.direction.vector.y = 0;
  new_grasp.pre_grasp_approach.direction.vector.z = -1;
  // new_grasp.pre_grasp_approach.direction.header.frame_id = "world";
  // new_grasp.pre_grasp_approach.direction.vector.x = 1;
  // new_grasp.pre_grasp_approach.direction.vector.y = 0;
  // new_grasp.pre_grasp_approach.direction.vector.z = 0;

  // set postgrasp
  moveit_msgs::GripperTranslation post_grasp_retreat;
  new_grasp.post_grasp_retreat.direction.header.stamp = ros::Time::now();
  new_grasp.post_grasp_retreat.desired_distance = grasp_data->finger_to_palm_depth_ + grasp_data->retreat_distance_desired_;
  new_grasp.post_grasp_retreat.min_distance = 0; // NOT IMPLEMENTED
  new_grasp.post_grasp_retreat.direction.header.frame_id = grasp_data->parent_link_->getName();
  new_grasp.post_grasp_retreat.direction.vector.x = 0;
  new_grasp.post_grasp_retreat.direction.vector.y = 0;
  new_grasp.post_grasp_retreat.direction.vector.z = 1;
  // new_grasp.post_grasp_retreat.direction.header.frame_id = "world";
  // new_grasp.post_grasp_retreat.direction.vector.x = 1;
  // new_grasp.post_grasp_retreat.direction.vector.y = 0;
  // new_grasp.post_grasp_retreat.direction.vector.z = 0;

  // set grasp pose
  geometry_msgs::PoseStamped grasp_pose_msg;
  grasp_pose_msg.header.stamp = ros::Time::now();
  grasp_pose_msg.header.frame_id = grasp_data->base_link_;

  // name the grasp
  static std::size_t grasp_id = 0;
  new_grasp.id = "Grasp" + boost::lexical_cast<std::string>(grasp_id);
  grasp_id++;

  // translate and rotate gripper to match standard orientation
  // origin on palm, z pointing outward, x perp to gripper close, y parallel to gripper close direction
  // Transform the grasp pose

  Eigen::Affine3d eef_pose = grasp_pose * grasp_data->grasp_pose_to_eef_pose_;
  tf::poseEigenToMsg(eef_pose, grasp_pose_msg.pose);
  new_grasp.grasp_pose = grasp_pose_msg;

  // set grasp postures e.g. hand closed
  new_grasp.grasp_posture = grasp_data->grasp_posture_;

  // set minimum opening of fingers for pre grasp approach
  double min_finger_open_on_approach = object_width + 2 * grasp_data->grasp_padding_on_approach_;
  new_grasp.min_finger_open_on_approach = min_finger_open_on_approach;
  double percent_open;

  // Create grasp with widest fingers possible ----------------------------------------------
  percent_open = 1.0;
  if (!grasp_data->setGraspWidth(percent_open, min_finger_open_on_approach, new_grasp.pre_grasp_posture))
  {
<<<<<<< HEAD
    // ROS_ERROR_STREAM_NAMED("grasp_generator","Unable to set grasp width");
=======
    ROS_ERROR_STREAM_NAMED("grasp_generator","Unable to set grasp width with %" << percent_open << " and min_finger_open_on_approach=" << min_finger_open_on_approach);
>>>>>>> c39fc346
    return false;
  }
  new_grasp.grasp_quality = scoreGrasp(eef_pose, grasp_data, object_pose, percent_open);

  // Show visualization for widest grasp


  grasp_candidates.push_back(GraspCandidatePtr(new GraspCandidate(new_grasp, grasp_data, object_pose)));

  // Create grasp with middle width fingers -------------------------------------------------
  percent_open = 0.5;
  if (!grasp_data->setGraspWidth(percent_open, min_finger_open_on_approach, new_grasp.pre_grasp_posture))
  {
<<<<<<< HEAD
    // ROS_ERROR_STREAM_NAMED("grasp_generator","Unable to set grasp width");
=======
    ROS_ERROR_STREAM_NAMED("grasp_generator","Unable to set grasp width with %" << percent_open << " and min_finger_open_on_approach=" << min_finger_open_on_approach);
>>>>>>> c39fc346
    return false;
  }
  new_grasp.grasp_quality = scoreGrasp(eef_pose, grasp_data, object_pose, percent_open);
  grasp_candidates.push_back(GraspCandidatePtr(new GraspCandidate(new_grasp, grasp_data, object_pose)));

  // Create grasp with fingers at minimum width ---------------------------------------------
  percent_open = 0.0;
  if (!grasp_data->setGraspWidth(percent_open, min_finger_open_on_approach, new_grasp.pre_grasp_posture))
  {
<<<<<<< HEAD
    // ROS_ERROR_STREAM_NAMED("grasp_generator","Unable to set grasp width");
=======
    ROS_ERROR_STREAM_NAMED("grasp_generator","Unable to set grasp width with %" << percent_open << " and min_finger_open_on_approach=" << min_finger_open_on_approach);
>>>>>>> c39fc346
    return false;
  }
  new_grasp.grasp_quality = scoreGrasp(eef_pose, grasp_data, object_pose, percent_open);
  grasp_candidates.push_back(GraspCandidatePtr(new GraspCandidate(new_grasp, grasp_data, object_pose)));

  return true;
}

double GraspGenerator::scoreGrasp(const Eigen::Affine3d& grasp_pose, const GraspDataPtr grasp_data, 
                                  const Eigen::Affine3d object_pose, double percent_open)
{
  ROS_DEBUG_STREAM_NAMED("grasp_generator.scoreGrasp","starting to score grasp...");

  // get portion of score based on the gripper's opening width on approach
  double width_score = GraspScorer::scoreGraspWidth(grasp_data, percent_open);

  // get portion of score based on the pinchers being down
  Eigen::Vector3d orientation_scores = GraspScorer::scoreRotationsFromDesired(grasp_pose, ideal_grasp_pose_);

  // get portion of score based on the distance of the grasp pose to the object pose

  // DEV NOTE: when this function is called we've lost the references to the acutal size of the object.
  // max_distance should be the length of the fingers minus some minimum amount that the fingers need to grip an object
  // since we don't know the distance from the centoid of the object to the edge of the object, this is set as an
  // arbitrary number given our target object set (I based it off of the cheese it box)
  double distance_score = GraspScorer::scoreDistanceToPalm(grasp_pose, grasp_data, 
                                                           object_pose, min_grasp_distance_, max_grasp_distance_);

  // Get total score
  double weights[5], scores[5];
  weights[0]  = 1;
  weights[1] =  0;
  weights[2] =  4;
  weights[3] =  2;
  weights[4] =  3;

  // Every score is normalized to be in the same range, so new scoring features should also be normalized
  scores[0] = width_score;
  scores[1] = orientation_scores[0];
  scores[2] = orientation_scores[1];
  scores[3] = orientation_scores[2];
  scores[4] = distance_score;

  double total_score = 0;

  for (std::size_t i = 0; i < 5; i++)
  {
    total_score += weights[i] * scores[i];
  }

  // char entry[256];

  if (verbose_)
  {
    // visual_tools_->deleteAllMarkers();
    ROS_DEBUG_STREAM_NAMED("grasp_generator.scoreGrasp","Grasp score: \n " << 
                           "\twidth_score         = " << width_score << "\n" <<
                           "\torientation_score.x = " << orientation_scores[0] << "\n"
                           "\torientation_score.y = " << orientation_scores[1] << "\n"
                           "\torientation_score.z = " << orientation_scores[2] << "\n"
                           "\tdistance_score      = " << distance_score << "\n" <<
                           "\tweights             = " << weights[0] << ", " << weights[1] << ", " << weights[2] << 
                           ", " << weights[3] << ", " << weights[4] << "\n" <<
                           "\ttotal_score         = " << total_score);
    visual_tools_->publishAxis(grasp_pose);
    visual_tools_->publishSphere(grasp_pose.translation(), rviz_visual_tools::PINK, 0.01 * total_score);
    
    // ROS_INFO_STREAM_NAMED("grasp_generator","\033[1;36m\nPress 'Enter' to continue. Enter 'y' to skip scoring info...\033[0m");
    
    // std::cin.getline(entry,256);

    // if (entry[0] == 'y')
    //   verbose_ = false;
  }
  
  return total_score;
}

bool GraspGenerator::generateGrasps(const Eigen::Affine3d& cuboid_pose, double depth, double width, double height,
                                    const moveit_grasps::GraspDataPtr grasp_data,
                                    std::vector<GraspCandidatePtr>& grasp_candidates)
{
  // Generate grasps over axes that aren't too wide to grip

  // Most default type of grasp is X axis
  bool only_edge_grasps;
  if (depth <= grasp_data->max_grasp_width_ ) // depth = size along x-axis
  {
    ROS_DEBUG_STREAM_NAMED("grasp_generator","Generating grasps around x-axis of cuboid");
    only_edge_grasps = false;
  }
  else 
    only_edge_grasps = true;

  generateCuboidAxisGrasps(cuboid_pose, depth, width, height, X_AXIS, grasp_data, grasp_candidates, only_edge_grasps);

  if (width <= grasp_data->max_grasp_width_ ) // width = size along y-axis
  {
    ROS_DEBUG_STREAM_NAMED("grasp_generator","Generating grasps around y-axis of cuboid");
    only_edge_grasps = false;
  }
  else 
    only_edge_grasps = true;

  generateCuboidAxisGrasps(cuboid_pose, depth, width, height, Y_AXIS, grasp_data, grasp_candidates, only_edge_grasps);

  if (height <= grasp_data->max_grasp_width_ ) // height = size along z-axis
  {
    ROS_DEBUG_STREAM_NAMED("grasp_generator","Generating grasps around z-axis of cuboid");
    only_edge_grasps = false;
  }
  else 
    only_edge_grasps = true;

  generateCuboidAxisGrasps(cuboid_pose, depth, width, height, Z_AXIS, grasp_data, grasp_candidates, only_edge_grasps);

  if (!grasp_candidates.size())
    ROS_WARN_STREAM_NAMED("grasp_generator","Generated 0 grasps");
  else
    ROS_INFO_STREAM_NAMED("grasp_generator","Generated " << grasp_candidates.size() << " grasps");

  // Visualize animated grasps that have been generated
  if (show_prefiltered_grasps_)
  {
    ROS_DEBUG_STREAM_NAMED("grasp_generator","Animating all generated (candidate) grasps before filtering");
    visualizeAnimatedGrasps(grasp_candidates, grasp_data->ee_jmg_, show_prefiltered_grasps_speed_);
  }

  return true;
}

Eigen::Vector3d GraspGenerator::getPreGraspDirection(const moveit_msgs::Grasp &grasp, const std::string &ee_parent_link)
{
  // Grasp Pose Variables
  Eigen::Affine3d grasp_pose_eigen;
  tf::poseMsgToEigen(grasp.grasp_pose.pose, grasp_pose_eigen);

  // The direction of the pre-grasp
  Eigen::Vector3d pre_grasp_approach_direction = -1 * Eigen::Vector3d(grasp.pre_grasp_approach.direction.vector.x,    
                                                                      grasp.pre_grasp_approach.direction.vector.y,
                                                                      grasp.pre_grasp_approach.direction.vector.z);

  // Approach direction
  Eigen::Vector3d pre_grasp_approach_direction_local;

  // Decide if we need to change the approach_direction to the local frame of the end effector orientation
  if( grasp.pre_grasp_approach.direction.header.frame_id == ee_parent_link )
  {
    //ROS_WARN_STREAM_NAMED("grasp_generator","Pre grasp approach direction frame_id is " << ee_parent_link);
    // Apply/compute the approach_direction vector in the local frame of the grasp_pose orientation
    pre_grasp_approach_direction_local = grasp_pose_eigen.rotation() * pre_grasp_approach_direction;
  }
  else
  {
    pre_grasp_approach_direction_local = pre_grasp_approach_direction; //grasp_pose_eigen.rotation() * pre_grasp_approach_direction;
  }
  
  return pre_grasp_approach_direction_local;
}

geometry_msgs::PoseStamped GraspGenerator::getPreGraspPose(const moveit_msgs::Grasp &grasp, const std::string &ee_parent_link)
{
  // Grasp Pose Variables
  Eigen::Affine3d grasp_pose_eigen;
  tf::poseMsgToEigen(grasp.grasp_pose.pose, grasp_pose_eigen);

  // Get pre-grasp pose first
  geometry_msgs::PoseStamped pre_grasp_pose;
  Eigen::Affine3d pre_grasp_pose_eigen = grasp_pose_eigen; // Copy original grasp pose to pre-grasp pose

  // Approach direction
  Eigen::Vector3d pre_grasp_approach_direction_local = getPreGraspDirection(grasp, ee_parent_link);

  // Update the grasp matrix usign the new locally-framed approach_direction
  pre_grasp_pose_eigen.translation() += pre_grasp_approach_direction_local * grasp.pre_grasp_approach.desired_distance;

  // Convert eigen pre-grasp position back to regular message
  tf::poseEigenToMsg(pre_grasp_pose_eigen, pre_grasp_pose.pose);

  // Copy original header to new grasp
  pre_grasp_pose.header = grasp.grasp_pose.header;

  return pre_grasp_pose;
}

void GraspGenerator::publishGraspArrow(geometry_msgs::Pose grasp, const GraspDataPtr grasp_data,
                                       const rviz_visual_tools::colors &color, double approach_length)
{
  //Eigen::Affine3d eigen_grasp_pose;
  // Convert each grasp back to forward-facing error (undo end effector custom rotation)
  //tf::poseMsgToEigen(grasp, eigen_grasp_pose);
  //eigen_grasp_pose = eigen_grasp_pose * grasp_data->grasp_pose_to_eef_pose_.inverse();

  //visual_tools_->publishArrow(eigen_grasp_pose, color, rviz_visual_tools::REGULAR);
  visual_tools_->publishArrow(grasp, color, rviz_visual_tools::REGULAR);
}

bool GraspGenerator::visualizeAnimatedGrasps(const std::vector<GraspCandidatePtr>& grasp_candidates,
                                             const moveit::core::JointModelGroup* ee_jmg, double animation_speed)
{
  // Convert the grasp_candidates into a format moveit_visual_tools can use
  std::vector<moveit_msgs::Grasp> grasps;
  for (std::size_t i = 0; i < grasp_candidates.size(); ++i)
  {
    grasps.push_back(grasp_candidates[i]->grasp_);
  }

  return visual_tools_->publishAnimatedGrasps(grasps, ee_jmg, show_prefiltered_grasps_speed_);
}

} // namespace<|MERGE_RESOLUTION|>--- conflicted
+++ resolved
@@ -700,11 +700,7 @@
   percent_open = 1.0;
   if (!grasp_data->setGraspWidth(percent_open, min_finger_open_on_approach, new_grasp.pre_grasp_posture))
   {
-<<<<<<< HEAD
-    // ROS_ERROR_STREAM_NAMED("grasp_generator","Unable to set grasp width");
-=======
     ROS_ERROR_STREAM_NAMED("grasp_generator","Unable to set grasp width with %" << percent_open << " and min_finger_open_on_approach=" << min_finger_open_on_approach);
->>>>>>> c39fc346
     return false;
   }
   new_grasp.grasp_quality = scoreGrasp(eef_pose, grasp_data, object_pose, percent_open);
@@ -718,11 +714,7 @@
   percent_open = 0.5;
   if (!grasp_data->setGraspWidth(percent_open, min_finger_open_on_approach, new_grasp.pre_grasp_posture))
   {
-<<<<<<< HEAD
-    // ROS_ERROR_STREAM_NAMED("grasp_generator","Unable to set grasp width");
-=======
     ROS_ERROR_STREAM_NAMED("grasp_generator","Unable to set grasp width with %" << percent_open << " and min_finger_open_on_approach=" << min_finger_open_on_approach);
->>>>>>> c39fc346
     return false;
   }
   new_grasp.grasp_quality = scoreGrasp(eef_pose, grasp_data, object_pose, percent_open);
@@ -732,11 +724,7 @@
   percent_open = 0.0;
   if (!grasp_data->setGraspWidth(percent_open, min_finger_open_on_approach, new_grasp.pre_grasp_posture))
   {
-<<<<<<< HEAD
-    // ROS_ERROR_STREAM_NAMED("grasp_generator","Unable to set grasp width");
-=======
     ROS_ERROR_STREAM_NAMED("grasp_generator","Unable to set grasp width with %" << percent_open << " and min_finger_open_on_approach=" << min_finger_open_on_approach);
->>>>>>> c39fc346
     return false;
   }
   new_grasp.grasp_quality = scoreGrasp(eef_pose, grasp_data, object_pose, percent_open);
